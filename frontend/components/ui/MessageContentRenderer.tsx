--- conflicted
+++ resolved
@@ -47,7 +47,6 @@
   return (
     <>
       <div className={`space-y-3 ${className}`}>
-<<<<<<< HEAD
         {/* Render file attachments as icons */}
         {hasFileContent && (
           <div className="space-y-2">
@@ -55,12 +54,8 @@
           </div>
         )}
 
-        {/* Render images if they exist */}
-        {hasImageContent && imageContents.length > 0 && (
-=======
-        {/* Render images first for user messages (attached images before text) */}
+        {/* Render images for user messages (attached images before text) */}
         {imagesFirst && hasImageContent && imageContents.length > 0 && (
->>>>>>> c8d63af8
           <div className="space-y-2">
             <MessageImages images={imageContents} onImageClick={handleImageClick} />
           </div>
