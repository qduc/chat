"use client";
import { useCallback, useState } from 'react';
import { ChatProvider, useChatContext } from '../contexts/ChatContext';
import { useConversations } from '../hooks/useConversations';
import { useChatStream } from '../hooks/useChatStream';
import { useMessageEditing } from '../hooks/useMessageEditing';
import { ChatSidebar } from './ChatSidebar';
import { ChatHeader } from './ChatHeader';
import { MessageList } from './MessageList';
import { MessageInput } from './MessageInput';
import { createConversation, getConversationApi } from '../lib/chat';
import type { Role } from '../lib/chat';
import { ChatV2 } from './ChatV2';
import { isFeatureEnabled } from '../lib/featureFlags';

function ChatInner() {
  const {
    conversationId,
    setConversationId,
    model,
    setModel,
    useTools,
    setUseTools,
    shouldStream,
    setShouldStream,
<<<<<<< HEAD
    researchMode,
    setResearchMode,
=======
    reasoningEffort,
    verbosity,
>>>>>>> 16af03f2
  } = useChatContext();
  const [input, setInput] = useState('');

  const conversations = useConversations();
  const chatStream = useChatStream();
  const messageEditing = useMessageEditing();

  const handleCopy = useCallback(async (text: string) => {
    try {
      await navigator.clipboard.writeText(text);
    } catch (_) {}
  }, []);

  const handleRetryLastAssistant = useCallback(async () => {
    if (chatStream.pending.streaming) return;
    const msgs = chatStream.messages;
    if (msgs.length === 0) return;
    const last = msgs[msgs.length - 1];
    if (last.role !== 'assistant') return;
    // Remove the last assistant message and regenerate the reply
    const base = msgs.slice(0, -1);
    chatStream.setMessages(base);
    chatStream.setPreviousResponseId(null);
<<<<<<< HEAD
    await chatStream.regenerateFromBase(base, conversationId, model, useTools, shouldStream, researchMode);
  }, [chatStream, conversationId, model, useTools, shouldStream, researchMode]);
=======
    await chatStream.regenerateFromBase(base, conversationId, model, useTools, shouldStream, reasoningEffort, verbosity);
  }, [chatStream, conversationId, model, useTools, shouldStream, reasoningEffort, verbosity]);
>>>>>>> 16af03f2

  const handleNewChat = useCallback(async () => {
    if (chatStream.pending.streaming) chatStream.stopStreaming();
    chatStream.clearMessages();
    setInput('');
    messageEditing.handleCancelEdit();

    if (conversations.historyEnabled) {
      try {
        const convo = await createConversation(undefined, { model });
        setConversationId(convo.id);
        conversations.addConversation({
          id: convo.id,
          title: convo.title || 'New chat',
          model: convo.model,
          created_at: convo.created_at
        });
      } catch (e: any) {
        if (e.status === 501) conversations.setHistoryEnabled(false);
      }
    } else {
      setConversationId(null);
    }
  }, [chatStream, conversations, model, setConversationId, messageEditing]);

  const selectConversation = useCallback(async (id: string) => {
    if (chatStream.pending.streaming) chatStream.stopStreaming();
    setConversationId(id);
    chatStream.clearMessages();
    messageEditing.handleCancelEdit();

    try {
      const data = await getConversationApi(undefined, id, { limit: 200 });
      const msgs = data.messages.map(m => ({
        id: String(m.id),
        role: m.role as Role,
        content: m.content || ''
      }));
      chatStream.setMessages(msgs);
    } catch (e: any) {
      // ignore
    }
  }, [chatStream, setConversationId, messageEditing]);

  const handleDeleteConversation = useCallback(async (id: string) => {
    await conversations.deleteConversation(id);
    if (conversationId === id) {
      setConversationId(null);
      chatStream.clearMessages();
    }
  }, [conversations, conversationId, setConversationId, chatStream]);

  const handleSend = useCallback(async () => {
    const trimmed = input.trim();
    if (!trimmed) return;
    // Clear input immediately for a more responsive feel
    setInput('');
<<<<<<< HEAD
    await chatStream.sendMessage(trimmed, conversationId, model, useTools, shouldStream, researchMode);
  }, [input, chatStream, conversationId, model, useTools, shouldStream, researchMode]);
=======
    await chatStream.sendMessage(trimmed, conversationId, model, useTools, shouldStream, reasoningEffort, verbosity);
  }, [input, chatStream, conversationId, model, useTools, shouldStream, reasoningEffort, verbosity]);
>>>>>>> 16af03f2

  const handleSaveEdit = useCallback(() => {
    if (chatStream.pending.streaming) {
      chatStream.stopStreaming();
    }
    // Fire-and-forget: `useMessageEditing` applies optimistic updates and will
    // reconcile or revert when the network call completes. Avoid awaiting here
    // so the UI doesn't block.
    void messageEditing.handleSaveEdit(
      conversationId,
      chatStream.setMessages,
      async (base, newConversationId) => {
        // Reset streaming context and regenerate assistant reply from provided base messages
        chatStream.setPreviousResponseId(null);
        const targetConvoId = newConversationId ?? conversationId;
        if (newConversationId) {
          setConversationId(newConversationId);
        }
<<<<<<< HEAD
        await chatStream.regenerateFromBase(base, targetConvoId, model, useTools, shouldStream, researchMode);
      }
    );
  }, [conversationId, messageEditing, chatStream, model, useTools, shouldStream, researchMode, setConversationId]);
=======
        await chatStream.regenerateFromBase(base, targetConvoId, model, useTools, shouldStream, reasoningEffort, verbosity);
      }
    );
  }, [conversationId, messageEditing, chatStream, model, useTools, shouldStream, setConversationId, reasoningEffort, verbosity]);
>>>>>>> 16af03f2

  const handleApplyLocalEdit = useCallback(async () => {
    const id = messageEditing.editingMessageId;
    const content = messageEditing.editingContent.trim();
    if (!id || !content) return;
    if (chatStream.pending.streaming) chatStream.stopStreaming();

    // Compute trimmed messages with the edit applied from the latest snapshot
    const prev = chatStream.messages;
    const idx = prev.findIndex(m => m.id === id);
    if (idx === -1) return;
    const updatedUser = { ...prev[idx], content } as { id: string; role: Role; content: string };
    const baseMessages = [...prev.slice(0, idx), updatedUser] as { id: string; role: Role; content: string }[];

    // Apply the trimmed messages
    chatStream.setMessages(baseMessages as any);
    // Reset previous response link to avoid stale continuation
    chatStream.setPreviousResponseId(null);

    // Regenerate using computed baseMessages (ensure last is user)
    if (baseMessages.length && baseMessages[baseMessages.length - 1].role === 'user') {
<<<<<<< HEAD
      await chatStream.generateFromHistory(model, useTools, baseMessages as any, researchMode);
    }

    messageEditing.handleCancelEdit();
  }, [chatStream, messageEditing, model, useTools, researchMode]);
=======
      await chatStream.generateFromHistory(model, useTools, reasoningEffort, verbosity, baseMessages as any);
    }

    messageEditing.handleCancelEdit();
  }, [chatStream, messageEditing, model, useTools, reasoningEffort, verbosity]);
>>>>>>> 16af03f2

  return (
    <div className="flex h-dvh max-h-dvh bg-gradient-to-br from-slate-50 via-white to-slate-100/40 dark:from-neutral-950 dark:via-neutral-950 dark:to-neutral-900/20">
      {conversations.historyEnabled && (
        <ChatSidebar
          conversations={conversations.conversations}
          nextCursor={conversations.nextCursor}
          loadingConversations={conversations.loadingConversations}
          conversationId={conversationId}
          onSelectConversation={selectConversation}
          onDeleteConversation={handleDeleteConversation}
          onLoadMore={conversations.loadMoreConversations}
          onRefresh={conversations.refreshConversations}
        />
      )}
      <div className="flex flex-col flex-1 relative">
        <ChatHeader
          model={model}
          useTools={useTools}
          shouldStream={shouldStream}
          researchMode={researchMode}
          isStreaming={chatStream.pending.streaming}
          onModelChange={setModel}
          onUseToolsChange={setUseTools}
          onShouldStreamChange={setShouldStream}
          onResearchModeChange={setResearchMode}
          onNewChat={handleNewChat}
          onStop={chatStream.stopStreaming}
        />
        <MessageList
          messages={chatStream.messages}
          pending={chatStream.pending}
          conversationId={conversationId}
          editingMessageId={messageEditing.editingMessageId}
          editingContent={messageEditing.editingContent}
          onCopy={handleCopy}
          onEditMessage={messageEditing.handleEditMessage}
          onCancelEdit={messageEditing.handleCancelEdit}
          onSaveEdit={handleSaveEdit}
          onApplyLocalEdit={handleApplyLocalEdit}
          onEditingContentChange={messageEditing.setEditingContent}
          onRetryLastAssistant={handleRetryLastAssistant}
        />
        <div className="absolute bottom-4 left-1/2 transform -translate-x-1/2 w-full max-w-2xl px-4">
          <MessageInput
            input={input}
            pending={chatStream.pending}
            onInputChange={setInput}
            onSend={handleSend}
          />
        </div>
      </div>
    </div>
  );
}

export function Chat() {
  // Feature flag to enable v2 implementation
  if (isFeatureEnabled('CHAT_V2')) {
    return (
        <ChatProvider>
            <ChatV2 />
        </ChatProvider>
    );
  }

  // Default to v1 implementation
  return (
    <ChatProvider>
      <ChatInner />
    </ChatProvider>
  );
}<|MERGE_RESOLUTION|>--- conflicted
+++ resolved
@@ -23,13 +23,10 @@
     setUseTools,
     shouldStream,
     setShouldStream,
-<<<<<<< HEAD
     researchMode,
     setResearchMode,
-=======
     reasoningEffort,
     verbosity,
->>>>>>> 16af03f2
   } = useChatContext();
   const [input, setInput] = useState('');
 
@@ -53,13 +50,8 @@
     const base = msgs.slice(0, -1);
     chatStream.setMessages(base);
     chatStream.setPreviousResponseId(null);
-<<<<<<< HEAD
-    await chatStream.regenerateFromBase(base, conversationId, model, useTools, shouldStream, researchMode);
-  }, [chatStream, conversationId, model, useTools, shouldStream, researchMode]);
-=======
-    await chatStream.regenerateFromBase(base, conversationId, model, useTools, shouldStream, reasoningEffort, verbosity);
-  }, [chatStream, conversationId, model, useTools, shouldStream, reasoningEffort, verbosity]);
->>>>>>> 16af03f2
+    await chatStream.regenerateFromBase(base, conversationId, model, useTools, shouldStream, reasoningEffort, verbosity, researchMode);
+  }, [chatStream, conversationId, model, useTools, shouldStream, reasoningEffort, verbosity, researchMode]);
 
   const handleNewChat = useCallback(async () => {
     if (chatStream.pending.streaming) chatStream.stopStreaming();
@@ -117,13 +109,8 @@
     if (!trimmed) return;
     // Clear input immediately for a more responsive feel
     setInput('');
-<<<<<<< HEAD
-    await chatStream.sendMessage(trimmed, conversationId, model, useTools, shouldStream, researchMode);
-  }, [input, chatStream, conversationId, model, useTools, shouldStream, researchMode]);
-=======
-    await chatStream.sendMessage(trimmed, conversationId, model, useTools, shouldStream, reasoningEffort, verbosity);
-  }, [input, chatStream, conversationId, model, useTools, shouldStream, reasoningEffort, verbosity]);
->>>>>>> 16af03f2
+    await chatStream.sendMessage(trimmed, conversationId, model, useTools, shouldStream, reasoningEffort, verbosity, researchMode);
+  }, [input, chatStream, conversationId, model, useTools, shouldStream, reasoningEffort, verbosity, researchMode]);
 
   const handleSaveEdit = useCallback(() => {
     if (chatStream.pending.streaming) {
@@ -142,17 +129,10 @@
         if (newConversationId) {
           setConversationId(newConversationId);
         }
-<<<<<<< HEAD
-        await chatStream.regenerateFromBase(base, targetConvoId, model, useTools, shouldStream, researchMode);
+        await chatStream.regenerateFromBase(base, targetConvoId, model, useTools, shouldStream, reasoningEffort, verbosity, researchMode);
       }
     );
-  }, [conversationId, messageEditing, chatStream, model, useTools, shouldStream, researchMode, setConversationId]);
-=======
-        await chatStream.regenerateFromBase(base, targetConvoId, model, useTools, shouldStream, reasoningEffort, verbosity);
-      }
-    );
-  }, [conversationId, messageEditing, chatStream, model, useTools, shouldStream, setConversationId, reasoningEffort, verbosity]);
->>>>>>> 16af03f2
+  }, [conversationId, messageEditing, chatStream, model, useTools, shouldStream, setConversationId, reasoningEffort, verbosity, researchMode]);
 
   const handleApplyLocalEdit = useCallback(async () => {
     const id = messageEditing.editingMessageId;
@@ -174,19 +154,11 @@
 
     // Regenerate using computed baseMessages (ensure last is user)
     if (baseMessages.length && baseMessages[baseMessages.length - 1].role === 'user') {
-<<<<<<< HEAD
-      await chatStream.generateFromHistory(model, useTools, baseMessages as any, researchMode);
+      await chatStream.generateFromHistory(model, useTools, reasoningEffort, verbosity, baseMessages as any, researchMode);
     }
 
     messageEditing.handleCancelEdit();
-  }, [chatStream, messageEditing, model, useTools, researchMode]);
-=======
-      await chatStream.generateFromHistory(model, useTools, reasoningEffort, verbosity, baseMessages as any);
-    }
-
-    messageEditing.handleCancelEdit();
-  }, [chatStream, messageEditing, model, useTools, reasoningEffort, verbosity]);
->>>>>>> 16af03f2
+  }, [chatStream, messageEditing, model, useTools, reasoningEffort, verbosity, researchMode]);
 
   return (
     <div className="flex h-dvh max-h-dvh bg-gradient-to-br from-slate-50 via-white to-slate-100/40 dark:from-neutral-950 dark:via-neutral-950 dark:to-neutral-900/20">
