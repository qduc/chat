--- conflicted
+++ resolved
@@ -22,11 +22,8 @@
   const [loadingConvos, setLoadingConvos] = useState<boolean>(false);
   const [previousResponseId, setPreviousResponseId] = useState<string | null>(null);
   const [useTools, setUseTools] = useState<boolean>(false);
-<<<<<<< HEAD
-=======
   const [editingMessageId, setEditingMessageId] = useState<string | null>(null);
   const [editingContent, setEditingContent] = useState<string>('');
->>>>>>> 13777b73
   const assistantRef = useRef<string>('');
   const bottomRef = useRef<HTMLDivElement | null>(null);
   const inputRef = useRef<HTMLTextAreaElement | null>(null);
