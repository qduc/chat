<<<<<<< HEAD
import { MessageCircle, Plus, Square } from 'lucide-react';
=======
import { useChatContext } from '../contexts/ChatContext';
>>>>>>> 16af03f2

interface ChatHeaderProps {
  model: string;
  useTools: boolean;
  shouldStream: boolean;
  researchMode: boolean;
  isStreaming: boolean;
  onModelChange: (model: string) => void;
  onUseToolsChange: (useTools: boolean) => void;
  onShouldStreamChange: (val: boolean) => void;
  onResearchModeChange: (val: boolean) => void;
  onNewChat: () => void;
  onStop: () => void;
}

export function ChatHeader({
  model,
  useTools,
  shouldStream,
  researchMode,
  isStreaming,
  onModelChange,
  onUseToolsChange,
  onShouldStreamChange,
  onResearchModeChange,
  onNewChat,
  onStop
}: ChatHeaderProps) {
  const {
    reasoningEffort,
    setReasoningEffort,
    verbosity,
    setVerbosity,
  } = useChatContext();

  return (
    <header className="sticky top-0 z-10 border-b border-slate-200/60 dark:border-neutral-800/60 bg-white/80 dark:bg-neutral-950/80 backdrop-blur-md supports-[backdrop-filter]:bg-white/70 dark:supports-[backdrop-filter]:bg-neutral-950/70 shadow-sm">
      <div className="mx-auto max-w-4xl px-6 py-4 flex items-center gap-4">
        <div className="flex items-center gap-3">
          <div className="w-8 h-8 rounded-lg bg-slate-200 dark:bg-neutral-800 flex items-center justify-center shadow-sm">
            <MessageCircle className="w-4 h-4 text-slate-700 dark:text-slate-200" />
          </div>
          <h1 className="font-semibold text-xl text-slate-800 dark:text-slate-200">Chat</h1>
        </div>
        <div className="flex items-center gap-4">
          <div className="flex items-center gap-2 text-sm text-slate-600 dark:text-slate-400" title="Model">
            <svg className="w-5 h-5" fill="none" stroke="currentColor" viewBox="0 0 24 24"><path strokeLinecap="round" strokeLinejoin="round" strokeWidth={1.5} d="M8.25 3v1.5M4.5 8.25H3m18 0h-1.5M4.5 12H3m18 0h-1.5m-15 3.75H3m18 0h-1.5M21 12a9 9 0 11-18 0 9 9 0 0118 0zm-5.25 5.25l-2.25-2.25" /></svg>
            <select
              className="rounded-lg px-3 py-1.5 text-sm bg-white dark:bg-neutral-900 border border-slate-200 dark:border-neutral-700 text-slate-700 dark:text-slate-300 focus:ring-2 focus:ring-blue-500 focus:border-transparent transition-all duration-200"
              value={model}
              onChange={e => onModelChange(e.target.value)}
            >
              <option value="gpt-5-mini">GPT-5 Mini</option>
              <option value="gpt-4.1-mini">GPT-4.1 Mini</option>
              <option value="gpt-4o-mini">GPT-4o Mini</option>
              <option value="gpt-4o">GPT-4o</option>
            </select>
          </div>
          <div className="flex items-center gap-2 text-sm text-slate-600 dark:text-slate-400" title="Reasoning Effort">
            <svg className="w-5 h-5" fill="none" stroke="currentColor" viewBox="0 0 24 24"><path strokeLinecap="round" strokeLinejoin="round" strokeWidth={1.5} d="M12 8v4l3 3m6-3a9 9 0 11-18 0 9 9 0 0118 0z" /></svg>
            <select
              className="rounded-lg px-3 py-1.5 text-sm bg-white dark:bg-neutral-900 border border-slate-200 dark:border-neutral-700 text-slate-700 dark:text-slate-300 focus:ring-2 focus:ring-blue-500 focus:border-transparent transition-all duration-200"
              value={reasoningEffort}
              onChange={e => setReasoningEffort(e.target.value)}
            >
              <option value="minimal">Minimal</option>
              <option value="low">Low</option>
              <option value="medium">Medium</option>
              <option value="high">High</option>
            </select>
          </div>
          <div className="flex items-center gap-2 text-sm text-slate-600 dark:text-slate-400" title="Verbosity">
            <svg className="w-5 h-5" fill="none" stroke="currentColor" viewBox="0 0 24 24"><path strokeLinecap="round" strokeLinejoin="round" strokeWidth={1.5} d="M7 8h10M7 12h4m-4 4h10" /></svg>
            <select
              className="rounded-lg px-3 py-1.5 text-sm bg-white dark:bg-neutral-900 border border-slate-200 dark:border-neutral-700 text-slate-700 dark:text-slate-300 focus:ring-2 focus:ring-blue-500 focus:border-transparent transition-all duration-200"
              value={verbosity}
              onChange={e => setVerbosity(e.target.value)}
            >
              <option value="low">Low</option>
              <option value="medium">Medium</option>
              <option value="high">High</option>
            </select>
          </div>
          <label className="flex items-center gap-2 text-sm text-slate-600 dark:text-slate-400 select-none" title="Enable Tools">
            <svg className="w-5 h-5" fill="none" stroke="currentColor" viewBox="0 0 24 24"><path strokeLinecap="round" strokeLinejoin="round" strokeWidth={1.5} d="M12 6v6m0 0v6m0-6h6m-6 0H6" /></svg>
            <input
              type="checkbox"
              className="rounded border-slate-300 dark:border-neutral-700 text-blue-600 focus:ring-blue-500"
              checked={useTools}
              onChange={e => onUseToolsChange(e.target.checked)}
            />
          </label>
          <label className="flex items-center gap-2 text-sm text-slate-600 dark:text-slate-400 select-none" title="Stream Responses">
            <svg className="w-5 h-5" fill="none" stroke="currentColor" viewBox="0 0 24 24"><path strokeLinecap="round" strokeLinejoin="round" strokeWidth={1.5} d="M13 10V3L4 14h7v7l9-11h-7z" /></svg>
            <input
              type="checkbox"
              className="rounded border-slate-300 dark:border-neutral-700 text-blue-600 focus:ring-blue-500"
              checked={shouldStream}
              onChange={e => onShouldStreamChange(e.target.checked)}
            />
          </label>
          <label className="flex items-center gap-2 text-sm text-slate-600 dark:text-slate-400 select-none">
            <input
              type="checkbox"
              className="rounded border-slate-300 dark:border-neutral-700 text-orange-600 focus:ring-orange-500"
              checked={researchMode}
              onChange={e => onResearchModeChange(e.target.checked)}
              disabled={!useTools}
            />
            <span className={useTools ? "" : "opacity-50"}>Research Mode</span>
          </label>
        </div>
        <div className="ml-auto flex items-center gap-3">
          <button
            type="button"
            onClick={onNewChat}
            className="flex items-center gap-2 text-sm px-4 py-2 rounded-lg bg-slate-100 hover:bg-slate-200 dark:bg-neutral-800 dark:hover:bg-neutral-700 text-slate-700 dark:text-slate-300 transition-all duration-200 hover:shadow-sm"
          >
            <Plus className="w-4 h-4" />
            New Chat
          </button>
          {isStreaming ? (
            <button
              type="button"
              className="flex items-center gap-2 text-sm px-4 py-2 rounded-lg bg-slate-100 hover:bg-slate-200 text-slate-700 dark:bg-neutral-800 dark:text-slate-300 dark:hover:bg-neutral-700/60 transition-all duration-200 shadow-sm"
              onClick={onStop}
            >
              <Square className="w-4 h-4" fill="currentColor" />
              Stop
            </button>
          ) : null}
        </div>
      </div>
    </header>
  );
}<|MERGE_RESOLUTION|>--- conflicted
+++ resolved
@@ -1,8 +1,5 @@
-<<<<<<< HEAD
 import { MessageCircle, Plus, Square } from 'lucide-react';
-=======
 import { useChatContext } from '../contexts/ChatContext';
->>>>>>> 16af03f2
 
 interface ChatHeaderProps {
   model: string;
