--- conflicted
+++ resolved
@@ -26,12 +26,9 @@
   tool_choice?: any; // optional tool_choice
   stream?: boolean; // whether to stream response (default: true)
   shouldStream?: boolean; // alias for stream to avoid env collisions
-<<<<<<< HEAD
   research_mode?: boolean; // enable multi-step research mode with iterative tool usage
-=======
   reasoningEffort?: string;
   verbosity?: string;
->>>>>>> 16af03f2
 }
 
 // API base URL - can be direct backend URL or proxy path
@@ -72,11 +69,7 @@
 }
 
 export async function sendChat(options: SendChatOptions): Promise<{ content: string; responseId?: string }> {
-<<<<<<< HEAD
-  const { apiBase = defaultApiBase, messages, model, signal, onEvent, onToken, conversationId, useResponsesAPI, previousResponseId, tools, tool_choice, research_mode } = options;
-=======
-  const { apiBase = defaultApiBase, messages, model, signal, onEvent, onToken, conversationId, useResponsesAPI, previousResponseId, tools, tool_choice, reasoningEffort, verbosity } = options;
->>>>>>> 16af03f2
+  const { apiBase = defaultApiBase, messages, model, signal, onEvent, onToken, conversationId, useResponsesAPI, previousResponseId, tools, tool_choice, research_mode, reasoningEffort, verbosity } = options;
   const streamFlag = options.shouldStream !== undefined
     ? !!options.shouldStream
     : (options.stream === undefined ? true : !!options.stream);
