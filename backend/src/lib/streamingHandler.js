<<<<<<< HEAD
import { generateOpenAIToolSpecs } from './tools.js';
import { parseSSEStream } from './sseParser.js';
import {
  createChatCompletionChunk,
  createOpenAIRequest,
  writeAndFlush,
  createFlushFunction,
} from './streamUtils.js';
import { executeToolsWithTimeout } from './toolOrchestrator.js';
export { setupStreamingHeaders } from './streamUtils.js';

/**
 * Parse SSE stream chunks and extract data payloads
 * @param {Buffer|string} chunk - Raw chunk data from stream
 * @param {string} leftover - Incomplete data from previous chunk
 * @param {Function} onDataChunk - Callback for parsed JSON objects
 * @param {Function} onDone - Callback when [DONE] is received
 * @param {Function} onError - Optional callback for JSON parsing errors
 * @returns {string} New leftover data for next chunk
 */
// parseSSEStream moved to ./sseParser.js

/**
 * Set up common stream event handlers for upstream response and client request
 * @param {Object} params - Handler setup parameters
 * @param {Object} params.upstream - Upstream response object
 * @param {Object} params.req - Express request object
 * @param {Object} params.res - Express response object
 * @param {boolean} params.persist - Whether persistence is enabled
 * @param {string|null} params.assistantMessageId - Assistant message ID
 * @param {Function} params.doFlush - Flush function for persistence
 * @param {Function} params.finalizeAssistantMessage - Message finalization function
 * @param {Function} params.markAssistantError - Error marking function
 * @param {Object} params.lastFinishReason - Reference to finish reason variable
 */
function setupStreamEventHandlers({
  upstream,
  req,
  res,
  persist,
  assistantMessageId,
  doFlush,
  finalizeAssistantMessage,
  markAssistantError,
  lastFinishReason,
}) {
  upstream.body.on('end', () => {
    try {
      if (persist && assistantMessageId) {
        doFlush();
        finalizeAssistantMessage({
          messageId: assistantMessageId,
          finishReason: (typeof lastFinishReason === 'object' && lastFinishReason !== null ? lastFinishReason.value : lastFinishReason) || 'stop',
          status: 'final',
        });
      }
    } catch (e) {
      console.error('[persist] finalize error', e);
    }
    return res.end();
  });

  upstream.body.on('error', (err) => {
    console.error('Upstream stream error', err);
    try {
      if (persist && assistantMessageId) {
        doFlush();
        markAssistantError({ messageId: assistantMessageId });
      }
    } catch {
      // Ignore errors
    }
    return res.end();
  });

  req.on('close', () => {
    if (res.writableEnded) return;
    try {
      if (persist && assistantMessageId) {
        doFlush();
        markAssistantError({ messageId: assistantMessageId });
      }
    } catch {
      // Ignore errors
    }
  });
}
=======
>>>>>>> 16af03f2

/**
 * Create a standardized chat completion chunk object
 * @param {string} id - Completion ID
 * @param {string} model - Model name
 * @param {Object} delta - Delta content object
 * @param {string|null} finishReason - Finish reason or null
 * @returns {Object} Chat completion chunk object
 */
// createChatCompletionChunk moved to ./streamUtils.js

/**
 * Create an OpenAI API request
 * @param {Object} config - Configuration object
 * @param {Object} requestBody - Request body to send
 * @returns {Promise<Response>} Fetch response promise
 */
// createOpenAIRequest moved to ./streamUtils.js

/**
 * Write data to response and flush if possible
 * @param {Object} res - Express response object
 * @param {string|Buffer} data - Data to write
 */
// writeAndFlush moved to ./streamUtils.js

// executeToolCall extracted to ./toolOrchestrator.js

/**
 * Set up streaming response headers
 * @param {Object} res - Express response object
 */
// setupStreamingHeaders moved to ./streamUtils.js (re-exported)

/**
<<<<<<< HEAD
 * Create a flush function for persistence
 * @param {Object} params - Flush parameters
 * @param {boolean} params.persist - Whether persistence is enabled
 * @param {string|null} params.assistantMessageId - Assistant message ID
 * @param {string} params.buffer - Content buffer (passed by reference)
 * @param {Function} params.appendAssistantContent - Persistence function
 * @returns {Function} Flush function
 */
// createFlushFunction moved to ./streamUtils.js

/**
 * Handle streaming with tool orchestration
 * Executes a 2-turn flow: first turn gets tool calls, second turn streams the response
 * @param {Object} params - Streaming parameters
 */
export async function handleStreamingWithTools({
  body,
  bodyIn,
  config,
  res,
  req,
  persist,
  assistantMessageId,
  appendAssistantContent,
  finalizeAssistantMessage,
  markAssistantError,
  buffer,
  flushedOnce,
  sizeThreshold,
}) {
  const doFlush = createFlushFunction({
    persist,
    assistantMessageId,
    buffer,
    appendAssistantContent,
    flushedOnce,
  });

  let leftover = '';
  let finished = false;
  let lastFinishReason = null;

  try {
    // First streaming call to collect tool calls (dispatch tools early)
    const body1 = {
      ...body,
      stream: true,
      tools: generateOpenAIToolSpecs() // Use backend registry as source of truth
    };
    const r1 = await createOpenAIRequest(config, body1);

    // Stream upstream chunks directly and collect tool calls
    let leftover1 = '';
    const toolCallMap = new Map(); // index -> { id, type, function: { name, arguments } }

    await new Promise((resolve, reject) => {
      r1.body.on('data', (chunk) => {
        try {
          leftover1 = parseSSEStream(
            chunk,
            leftover1,
            (obj) => {
              // If it is not a tool call delta, emit it as-is
              // writeAndFlush(res, `data: ${JSON.stringify(obj)}\n\n`);

              const choice = obj?.choices?.[0];
              const delta = choice?.delta || {};

              // Accumulate tool call deltas
              if (Array.isArray(delta.tool_calls) && delta.tool_calls.length > 0) {
                for (const tcDelta of delta.tool_calls) {
                  const idx = tcDelta.index ?? 0;
                  const existing = toolCallMap.get(idx) || {
                    id: tcDelta.id,
                    type: 'function',
                    function: { name: '', arguments: '' },
                  };
                  if (tcDelta.id && !existing.id) existing.id = tcDelta.id;
                  if (tcDelta.function?.name) existing.function.name = tcDelta.function.name;
                  if (tcDelta.function?.arguments) existing.function.arguments += tcDelta.function.arguments;
                  toolCallMap.set(idx, existing);
                }
              } else {
                writeAndFlush(res, `data: ${JSON.stringify(obj)}\n\n`);
              }

              // Persistence for content
              if (persist && typeof delta.content === 'string' && delta.content.length > 0) {
                buffer.value += delta.content;
                if (buffer.value.length >= sizeThreshold) doFlush();
              }
            },
            () => resolve(),
            () => { /* ignore parse errors */ }
          );
        } catch (e) {
          reject(e);
        }
      });

      r1.body.on('error', reject);
    });

    // End of first turn parsing

    const toolCalls = Array.from(toolCallMap.values());
    const msg1 = { role: 'assistant', tool_calls: toolCalls };

    if (!toolCalls.length) {
      // No tools declared: upstream first turn already streamed, just close SSE
      writeAndFlush(res, 'data: [DONE]\n\n');
      if (persist && assistantMessageId) {
        doFlush();
        finalizeAssistantMessage({ messageId: assistantMessageId, finishReason: 'stop', status: 'final' });
      }
      return res.end();
    }

    // Emit tool call that was buffered to the client
    const toolCallChunk = createChatCompletionChunk(
      bodyIn.id || 'chatcmpl-' + Date.now(),
      body.model,
      { tool_calls: toolCalls }
    );
    writeAndFlush(res, `data: ${JSON.stringify(toolCallChunk)}\n\n`);

    // Execute tools with timeout and stream tool outputs
    const toolResults = await executeToolsWithTimeout({ toolCalls, body, res });

    // Second streaming turn
    const messagesFollowUp = [...(bodyIn.messages || []), msg1, ...toolResults];
    const body2 = {
      model: body.model,
      messages: messagesFollowUp,
      stream: true,
      tools: generateOpenAIToolSpecs(), // Use backend registry as source of truth
      tool_choice: body.tool_choice,
    };
    const r2 = await createOpenAIRequest(config, body2);

    r2.body.on('data', (chunk) => {
      try {
        writeAndFlush(res, chunk);

        if (!persist) return;

        leftover = parseSSEStream(
          chunk,
          leftover,
          (obj) => {
            const delta = obj?.choices?.[0]?.delta?.content;
            if (delta) {
              buffer.value += delta;
              if (buffer.value.length >= sizeThreshold) doFlush();
            }
            const fr = obj?.choices?.[0]?.finish_reason;
            if (fr) lastFinishReason = fr;
          },
          () => {
            finished = true;
          },
          (e, payload) => {
            // Ignore JSON parsing errors for now
          }
        );
      } catch (e) {
        console.error('[orchestrate stream data] error', e);
      }
    });

    setupStreamEventHandlers({
      upstream: r2,
      req,
      res,
      persist,
      assistantMessageId,
      doFlush,
      finalizeAssistantMessage,
      markAssistantError,
      lastFinishReason,
    });

  } catch (e) {
    console.error('[orchestrate] error', e);
    res.write('data: [DONE]\n\n');
    return res.end();
  }
}

/**
=======
>>>>>>> 16af03f2
 * Handle regular streaming (non-tool orchestration)
 * @param {Object} params - Streaming parameters
 */
export async function handleRegularStreaming({
  upstream,
  res,
  req,
  persist,
  assistantMessageId,
  appendAssistantContent,
  finalizeAssistantMessage,
  markAssistantError,
  buffer,
  flushedOnce,
  sizeThreshold,
  useResponsesAPI,
}) {
  const doFlush = () => {
    if (!persist || !assistantMessageId) return;
    if (buffer.value.length === 0) return;
    
    appendAssistantContent({
      messageId: assistantMessageId,
      delta: buffer.value,
    });
    buffer.value = '';
    flushedOnce.value = true;
  };

  let leftover = '';
  let finished = false;
  let lastFinishReason = null;

  upstream.body.on('data', (chunk) => {
    try {
      const s = String(chunk);

      // Handle stream format conversion if needed
      if (useResponsesAPI && req.path === '/v1/chat/completions') {
        // Convert Responses API streaming to Chat Completions format
        let data = leftover + s;
        const parts = data.split(/\n\n/);
        leftover = parts.pop() || '';

        for (const part of parts) {
          const lines = part.split('\n');
          for (const line of lines) {
            const dataMatch = line.match(/^data:\s*(.*)$/);

            if (dataMatch) {
              const payload = dataMatch[1];
              if (payload === '[DONE]') {
                writeAndFlush(res, 'data: [DONE]\n\n');
                finished = true;
                break;
              }

              try {
                const obj = JSON.parse(payload);

                // Convert Responses API events to Chat Completions format
                if (obj.type === 'response.output_text.delta' && obj.delta) {
                  const chatCompletionChunk = createChatCompletionChunk(
                    obj.item_id,
                    'gpt-3.5-turbo',
                    { content: obj.delta }
                  );
                  writeAndFlush(
                    res,
                    `data: ${JSON.stringify(chatCompletionChunk)}\n\n`
                  );

                  // Handle persistence
                  if (persist && obj.delta) {
                    buffer.value += obj.delta;
                    if (buffer.value.length >= sizeThreshold) doFlush();
                  }
                } else if (obj.type === 'response.completed') {
                  const chatCompletionChunk = createChatCompletionChunk(
                    obj.response.id,
                    obj.response.model,
                    {},
                    'stop'
                  );
                  writeAndFlush(
                    res,
                    `data: ${JSON.stringify(chatCompletionChunk)}\n\n`
                  );
                  lastFinishReason = 'stop';
                }
              } catch (e) {
                // not JSON; ignore
              }
            }
          }
        }
      } else {
        // Direct passthrough for native format or Chat Completions API
        writeAndFlush(res, chunk);

        if (!persist) return;

        leftover = parseSSEStream(
          chunk,
          leftover,
          (obj) => {
            // Handle persistence for different formats
            let deltaContent = null;
            let finishReason = null;

            if (
              useResponsesAPI &&
              obj.type === 'response.output_text.delta'
            ) {
              deltaContent = obj.delta;
            } else if (obj?.choices?.[0]?.delta?.content) {
              deltaContent = obj.choices[0].delta.content;
              finishReason = obj.choices[0].finish_reason;
            }

            if (deltaContent) {
              buffer.value += deltaContent;
              if (buffer.value.length >= sizeThreshold) doFlush();
            }
            if (finishReason) {
              lastFinishReason = finishReason;
            }
          },
          () => {
            finished = true;
          },
          (e, payload) => {
            // not JSON; ignore
          }
        );
      }
    } catch (e) {
      console.error('[stream data] error', e);
    }
  });

  setupStreamEventHandlers({
    upstream,
    req,
    res,
    persist,
    assistantMessageId,
    doFlush,
    finalizeAssistantMessage,
    markAssistantError,
    lastFinishReason,
  });
}<|MERGE_RESOLUTION|>--- conflicted
+++ resolved
@@ -1,25 +1,10 @@
-<<<<<<< HEAD
-import { generateOpenAIToolSpecs } from './tools.js';
 import { parseSSEStream } from './sseParser.js';
 import {
   createChatCompletionChunk,
-  createOpenAIRequest,
   writeAndFlush,
-  createFlushFunction,
 } from './streamUtils.js';
-import { executeToolsWithTimeout } from './toolOrchestrator.js';
+
 export { setupStreamingHeaders } from './streamUtils.js';
-
-/**
- * Parse SSE stream chunks and extract data payloads
- * @param {Buffer|string} chunk - Raw chunk data from stream
- * @param {string} leftover - Incomplete data from previous chunk
- * @param {Function} onDataChunk - Callback for parsed JSON objects
- * @param {Function} onDone - Callback when [DONE] is received
- * @param {Function} onError - Optional callback for JSON parsing errors
- * @returns {string} New leftover data for next chunk
- */
-// parseSSEStream moved to ./sseParser.js
 
 /**
  * Set up common stream event handlers for upstream response and client request
@@ -86,236 +71,8 @@
     }
   });
 }
-=======
->>>>>>> 16af03f2
 
 /**
- * Create a standardized chat completion chunk object
- * @param {string} id - Completion ID
- * @param {string} model - Model name
- * @param {Object} delta - Delta content object
- * @param {string|null} finishReason - Finish reason or null
- * @returns {Object} Chat completion chunk object
- */
-// createChatCompletionChunk moved to ./streamUtils.js
-
-/**
- * Create an OpenAI API request
- * @param {Object} config - Configuration object
- * @param {Object} requestBody - Request body to send
- * @returns {Promise<Response>} Fetch response promise
- */
-// createOpenAIRequest moved to ./streamUtils.js
-
-/**
- * Write data to response and flush if possible
- * @param {Object} res - Express response object
- * @param {string|Buffer} data - Data to write
- */
-// writeAndFlush moved to ./streamUtils.js
-
-// executeToolCall extracted to ./toolOrchestrator.js
-
-/**
- * Set up streaming response headers
- * @param {Object} res - Express response object
- */
-// setupStreamingHeaders moved to ./streamUtils.js (re-exported)
-
-/**
-<<<<<<< HEAD
- * Create a flush function for persistence
- * @param {Object} params - Flush parameters
- * @param {boolean} params.persist - Whether persistence is enabled
- * @param {string|null} params.assistantMessageId - Assistant message ID
- * @param {string} params.buffer - Content buffer (passed by reference)
- * @param {Function} params.appendAssistantContent - Persistence function
- * @returns {Function} Flush function
- */
-// createFlushFunction moved to ./streamUtils.js
-
-/**
- * Handle streaming with tool orchestration
- * Executes a 2-turn flow: first turn gets tool calls, second turn streams the response
- * @param {Object} params - Streaming parameters
- */
-export async function handleStreamingWithTools({
-  body,
-  bodyIn,
-  config,
-  res,
-  req,
-  persist,
-  assistantMessageId,
-  appendAssistantContent,
-  finalizeAssistantMessage,
-  markAssistantError,
-  buffer,
-  flushedOnce,
-  sizeThreshold,
-}) {
-  const doFlush = createFlushFunction({
-    persist,
-    assistantMessageId,
-    buffer,
-    appendAssistantContent,
-    flushedOnce,
-  });
-
-  let leftover = '';
-  let finished = false;
-  let lastFinishReason = null;
-
-  try {
-    // First streaming call to collect tool calls (dispatch tools early)
-    const body1 = {
-      ...body,
-      stream: true,
-      tools: generateOpenAIToolSpecs() // Use backend registry as source of truth
-    };
-    const r1 = await createOpenAIRequest(config, body1);
-
-    // Stream upstream chunks directly and collect tool calls
-    let leftover1 = '';
-    const toolCallMap = new Map(); // index -> { id, type, function: { name, arguments } }
-
-    await new Promise((resolve, reject) => {
-      r1.body.on('data', (chunk) => {
-        try {
-          leftover1 = parseSSEStream(
-            chunk,
-            leftover1,
-            (obj) => {
-              // If it is not a tool call delta, emit it as-is
-              // writeAndFlush(res, `data: ${JSON.stringify(obj)}\n\n`);
-
-              const choice = obj?.choices?.[0];
-              const delta = choice?.delta || {};
-
-              // Accumulate tool call deltas
-              if (Array.isArray(delta.tool_calls) && delta.tool_calls.length > 0) {
-                for (const tcDelta of delta.tool_calls) {
-                  const idx = tcDelta.index ?? 0;
-                  const existing = toolCallMap.get(idx) || {
-                    id: tcDelta.id,
-                    type: 'function',
-                    function: { name: '', arguments: '' },
-                  };
-                  if (tcDelta.id && !existing.id) existing.id = tcDelta.id;
-                  if (tcDelta.function?.name) existing.function.name = tcDelta.function.name;
-                  if (tcDelta.function?.arguments) existing.function.arguments += tcDelta.function.arguments;
-                  toolCallMap.set(idx, existing);
-                }
-              } else {
-                writeAndFlush(res, `data: ${JSON.stringify(obj)}\n\n`);
-              }
-
-              // Persistence for content
-              if (persist && typeof delta.content === 'string' && delta.content.length > 0) {
-                buffer.value += delta.content;
-                if (buffer.value.length >= sizeThreshold) doFlush();
-              }
-            },
-            () => resolve(),
-            () => { /* ignore parse errors */ }
-          );
-        } catch (e) {
-          reject(e);
-        }
-      });
-
-      r1.body.on('error', reject);
-    });
-
-    // End of first turn parsing
-
-    const toolCalls = Array.from(toolCallMap.values());
-    const msg1 = { role: 'assistant', tool_calls: toolCalls };
-
-    if (!toolCalls.length) {
-      // No tools declared: upstream first turn already streamed, just close SSE
-      writeAndFlush(res, 'data: [DONE]\n\n');
-      if (persist && assistantMessageId) {
-        doFlush();
-        finalizeAssistantMessage({ messageId: assistantMessageId, finishReason: 'stop', status: 'final' });
-      }
-      return res.end();
-    }
-
-    // Emit tool call that was buffered to the client
-    const toolCallChunk = createChatCompletionChunk(
-      bodyIn.id || 'chatcmpl-' + Date.now(),
-      body.model,
-      { tool_calls: toolCalls }
-    );
-    writeAndFlush(res, `data: ${JSON.stringify(toolCallChunk)}\n\n`);
-
-    // Execute tools with timeout and stream tool outputs
-    const toolResults = await executeToolsWithTimeout({ toolCalls, body, res });
-
-    // Second streaming turn
-    const messagesFollowUp = [...(bodyIn.messages || []), msg1, ...toolResults];
-    const body2 = {
-      model: body.model,
-      messages: messagesFollowUp,
-      stream: true,
-      tools: generateOpenAIToolSpecs(), // Use backend registry as source of truth
-      tool_choice: body.tool_choice,
-    };
-    const r2 = await createOpenAIRequest(config, body2);
-
-    r2.body.on('data', (chunk) => {
-      try {
-        writeAndFlush(res, chunk);
-
-        if (!persist) return;
-
-        leftover = parseSSEStream(
-          chunk,
-          leftover,
-          (obj) => {
-            const delta = obj?.choices?.[0]?.delta?.content;
-            if (delta) {
-              buffer.value += delta;
-              if (buffer.value.length >= sizeThreshold) doFlush();
-            }
-            const fr = obj?.choices?.[0]?.finish_reason;
-            if (fr) lastFinishReason = fr;
-          },
-          () => {
-            finished = true;
-          },
-          (e, payload) => {
-            // Ignore JSON parsing errors for now
-          }
-        );
-      } catch (e) {
-        console.error('[orchestrate stream data] error', e);
-      }
-    });
-
-    setupStreamEventHandlers({
-      upstream: r2,
-      req,
-      res,
-      persist,
-      assistantMessageId,
-      doFlush,
-      finalizeAssistantMessage,
-      markAssistantError,
-      lastFinishReason,
-    });
-
-  } catch (e) {
-    console.error('[orchestrate] error', e);
-    res.write('data: [DONE]\n\n');
-    return res.end();
-  }
-}
-
-/**
-=======
->>>>>>> 16af03f2
  * Handle regular streaming (non-tool orchestration)
  * @param {Object} params - Streaming parameters
  */
