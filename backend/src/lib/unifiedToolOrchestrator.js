--- conflicted
+++ resolved
@@ -147,16 +147,9 @@
     // Non-streaming response, convert to streaming format
     const message = llmResponse?.choices?.[0]?.message;
     if (message?.content) {
-<<<<<<< HEAD
-      streamEvent(res, { content: message.content });
+      streamEvent(res, { content: message.content }, response.model);
       if (persistence && persistence.persist) {
         persistence.appendContent(message.content);
-=======
-      streamEvent(res, { content: message.content }, response.model);
-      if (buffer && doFlush) {
-        buffer.value += message.content;
-        if (buffer.value.length >= sizeThreshold) doFlush();
->>>>>>> c074fe08
       }
     }
 
