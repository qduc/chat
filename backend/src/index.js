--- conflicted
+++ resolved
@@ -77,7 +77,7 @@
 
     // The "catchall" handler: for any request that doesn't
     // match one above, send back React's index.html file.
-    app.get('/{*path}', (req, res) => {
+    app.get('/*', (req, res) => {
       res.sendFile(path.join(buildPath, 'index.html'));
     });
   } else {
@@ -126,9 +126,8 @@
   logger.info({ msg: 'database:disabled', persistence: false });
 }
 
-<<<<<<< HEAD
-if (process.env.NODE_ENV !== 'test') {
-  // Start server and keep a reference so we can close it gracefully
+// Start server and keep a reference so we can close it gracefully when auto-starting
+if (process.env.NODE_ENV !== 'test' && !process.env.SKIP_AUTO_START) {
   const server = app.listen(config.port, () => {
     logger.info({ msg: 'server:listening', port: config.port });
   });
@@ -175,16 +174,9 @@
   process.on('SIGTERM', () => shutdown('SIGTERM'));
   process.on('SIGINT', () => shutdown('SIGINT'));
 }
-=======
-if (process.env.NODE_ENV !== 'test' && !process.env.SKIP_AUTO_START) {
-  app.listen(config.port, () => {
-    logger.info({ msg: 'server:listening', port: config.port });
-  });
-}
 
 export const startServer = (port) => {
   return app.listen(port || config.port, () => {
     logger.info({ msg: 'server:listening', port: port || config.port });
   });
-};
->>>>>>> 1b4329b6
+};